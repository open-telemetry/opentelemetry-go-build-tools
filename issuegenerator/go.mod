module go.opentelemetry.io/build-tools/issuegenerator

go 1.24.4

toolchain go1.24.7

require (
	github.com/google/go-github/v75 v75.0.0
	github.com/joshdk/go-junit v1.0.0
	github.com/migueleliasweb/go-github-mock v1.4.0
	github.com/stretchr/testify v1.11.1
	go.uber.org/zap v1.27.0
	golang.org/x/oauth2 v0.31.0
)

require (
	github.com/davecgh/go-spew v1.1.1 // indirect
	github.com/google/go-github/v73 v73.0.0 // indirect
	github.com/google/go-querystring v1.1.0 // indirect
<<<<<<< HEAD
	github.com/gorilla/mux v1.8.1 // indirect
	github.com/pmezard/go-difflib v1.0.0 // indirect
	github.com/rogpeppe/go-internal v1.14.1 // indirect
	go.uber.org/multierr v1.11.0 // indirect
	golang.org/x/time v0.11.0 // indirect
=======
	github.com/kr/pretty v0.3.1 // indirect
	github.com/pmezard/go-difflib v1.0.0 // indirect
	github.com/rogpeppe/go-internal v1.14.1 // indirect
	go.uber.org/multierr v1.11.0 // indirect
	gopkg.in/check.v1 v1.0.0-20201130134442-10cb98267c6c // indirect
>>>>>>> c7c2f4f1
	gopkg.in/yaml.v3 v3.0.1 // indirect
)<|MERGE_RESOLUTION|>--- conflicted
+++ resolved
@@ -17,18 +17,12 @@
 	github.com/davecgh/go-spew v1.1.1 // indirect
 	github.com/google/go-github/v73 v73.0.0 // indirect
 	github.com/google/go-querystring v1.1.0 // indirect
-<<<<<<< HEAD
 	github.com/gorilla/mux v1.8.1 // indirect
+	github.com/kr/pretty v0.3.1 // indirect
 	github.com/pmezard/go-difflib v1.0.0 // indirect
 	github.com/rogpeppe/go-internal v1.14.1 // indirect
 	go.uber.org/multierr v1.11.0 // indirect
 	golang.org/x/time v0.11.0 // indirect
-=======
-	github.com/kr/pretty v0.3.1 // indirect
-	github.com/pmezard/go-difflib v1.0.0 // indirect
-	github.com/rogpeppe/go-internal v1.14.1 // indirect
-	go.uber.org/multierr v1.11.0 // indirect
 	gopkg.in/check.v1 v1.0.0-20201130134442-10cb98267c6c // indirect
->>>>>>> c7c2f4f1
 	gopkg.in/yaml.v3 v3.0.1 // indirect
 )
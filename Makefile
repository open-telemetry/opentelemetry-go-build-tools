# Copyright The OpenTelemetry Authors
#
# Licensed under the Apache License, Version 2.0 (the "License");
# you may not use this file except in compliance with the License.
# You may obtain a copy of the License at
#
#     http://www.apache.org/licenses/LICENSE-2.0
#
# Unless required by applicable law or agreed to in writing, software
# distributed under the License is distributed on an "AS IS" BASIS,
# WITHOUT WARRANTIES OR CONDITIONS OF ANY KIND, either express or implied.
# See the License for the specific language governing permissions and
# limitations under the License.

TOOLS_MOD_DIR := ./internal/tools

# All source code and documents. Used in spell check.
ALL_DOCS := $(shell find . -name '*.md' -type f | sort)
# All directories with go.mod files related to opentelemetry library. Used for building, testing and linting.
ALL_GO_MOD_DIRS := $(filter-out $(TOOLS_MOD_DIR), $(shell find . -type f -name 'go.mod' -exec dirname {} \; | sort))
ALL_COVERAGE_MOD_DIRS := $(shell find . -type f -name 'go.mod' -exec dirname {} \; | egrep -v '^$(TOOLS_MOD_DIR)' | sort)

GO = go
TIMEOUT = 60

.DEFAULT_GOAL := precommit

.PHONY: precommit ci
precommit: dependabot-check license-check lint build test-default crosslink
ci: precommit check-clean-work-tree test-coverage

# Tools

TOOLS = $(CURDIR)/.tools

$(TOOLS):
	@mkdir -p $@
$(TOOLS)/%: | $(TOOLS)
	cd $(TOOLS_MOD_DIR) && \
	$(GO) build -o $@ $(PACKAGE)

GOLANGCI_LINT = $(TOOLS)/golangci-lint
$(TOOLS)/golangci-lint: PACKAGE=github.com/golangci/golangci-lint/cmd/golangci-lint

MISSPELL = $(TOOLS)/misspell
$(TOOLS)/misspell: PACKAGE= github.com/client9/misspell/cmd/misspell

DBOTCONF = $(TOOLS)/dbotconf
$(TOOLS)/dbotconf: PACKAGE=go.opentelemetry.io/build-tools/dbotconf

MULTIMOD = $(TOOLS)/multimod
$(TOOLS)/multimod: PACKAGE=go.opentelemetry.io/build-tools/multimod

<<<<<<< HEAD
CHLOGGEN = $(TOOLS)/chloggen
$(TOOLS)/chloggen: PACKAGE=go.opentelemetry.io/build-tools/chloggen

.PHONY: tools
tools: $(DBOTCONF) $(GOLANGCI_LINT) $(MISSPELL) $(MULTIMOD) $(CHLOGGEN)
=======
CROSSLINK = $(TOOLS)/crosslink
$(TOOLS)/crosslink: PACKAGE=go.opentelemetry.io/build-tools/crosslink

.PHONY: tools
tools: $(DBOTCONF) $(GOLANGCI_LINT) $(MISSPELL) $(MULTIMOD) $(CROSSLINK)
>>>>>>> a7cd86d4

# Build

.PHONY: generate build
generate:
	set -e; for dir in $(ALL_GO_MOD_DIRS); do \
	  echo "$(GO) generate $${dir}/..."; \
	  (cd "$${dir}" && \
	    PATH="$(TOOLS):$${PATH}" $(GO) generate ./...); \
	done

build: generate
	# Build all package code including testing code.
	set -e; for dir in $(ALL_GO_MOD_DIRS); do \
	  echo "$(GO) build $${dir}/..."; \
	  (cd "$${dir}" && \
	    $(GO) build ./... && \
		$(GO) list ./... \
		  | grep -v third_party \
		  | xargs $(GO) test -vet=off -run xxxxxMatchNothingxxxxx >/dev/null); \
	done

# Tests

TEST_TARGETS := test-default test-bench test-short test-verbose test-race
.PHONY: $(TEST_TARGETS) test
test-default: ARGS=-v -race
test-bench:   ARGS=-run=xxxxxMatchNothingxxxxx -test.benchtime=1ms -bench=.
test-short:   ARGS=-short
test-verbose: ARGS=-v
test-race:    ARGS=-race
$(TEST_TARGETS): test
test:
	@set -e; for dir in $(ALL_GO_MOD_DIRS); do \
	  echo "$(GO) test -timeout $(TIMEOUT)s $(ARGS) $${dir}/..."; \
	  (cd "$${dir}" && \
	    $(GO) list ./... \
		  | grep -v third_party \
		  | xargs $(GO) test -timeout $(TIMEOUT)s $(ARGS)); \
	done

COVERAGE_MODE    = atomic
COVERAGE_PROFILE = coverage.out
.PHONY: test-coverage
test-coverage:
	@set -e; \
	printf "" > coverage.txt; \
	for dir in $(ALL_COVERAGE_MOD_DIRS); do \
	  echo "$(GO) test -coverpkg=./... -covermode=$(COVERAGE_MODE) -coverprofile="$(COVERAGE_PROFILE)" $${dir}/..."; \
	  (cd "$${dir}" && \
	    $(GO) list ./... \
	    | grep -v third_party \
	    | xargs $(GO) test -coverpkg=./... -covermode=$(COVERAGE_MODE) -coverprofile="$(COVERAGE_PROFILE)" && \
	  $(GO) tool cover -html=coverage.out -o coverage.html); \
	  [ -f "$${dir}/coverage.out" ] && cat "$${dir}/coverage.out" >> coverage.txt; \
	done; \
	sed -i.bak -e '2,$$ { /^mode: /d; }' coverage.txt

.PHONY: lint
lint: misspell | $(GOLANGCI_LINT)
	set -e; for dir in $(ALL_GO_MOD_DIRS); do \
	  echo "golangci-lint in $${dir}"; \
	  (cd "$${dir}" && \
	    $(GOLANGCI_LINT) run --fix && \
	    $(GOLANGCI_LINT) run); \
	done

.PHONY: tidy
tidy: | crosslink
	set -e; for dir in $(ALL_GO_MOD_DIRS); do \
	  echo "$(GO) mod tidy in $${dir}"; \
	  (cd "$${dir}" && $(GO) mod tidy); \
	done
	set -e; cd $(TOOLS_MOD_DIR) && $(GO) mod tidy

.PHONY: misspell
misspell: | $(MISSPELL)
	$(MISSPELL) -w $(ALL_DOCS)

.PHONY: license-check
license-check:
	@licRes=$$(for f in $$(find . -type f \( -iname '*.go' -o -iname '*.sh' \) ! -path '**/third_party/*') ; do \
	           awk '/Copyright The OpenTelemetry Authors|generated|GENERATED/ && NR<=3 { found=1; next } END { if (!found) print FILENAME }' $$f; \
	   done); \
	   if [ -n "$${licRes}" ]; then \
	           echo "license header checking failed:"; echo "$${licRes}"; \
	           exit 1; \
	   fi

DEPENDABOT_CONFIG = .github/dependabot.yml
.PHONY: dependabot-check
dependabot-check: | $(DBOTCONF)
	@$(DBOTCONF) verify $(DEPENDABOT_CONFIG) || echo "(run: make dependabot-generate)"

.PHONY: dependabot-generate
dependabot-generate: | $(DBOTCONF)
	@$(DBOTCONF) generate > $(DEPENDABOT_CONFIG)

.PHONY: check-clean-work-tree
check-clean-work-tree:
	@if ! git diff --quiet; then \
	  echo; \
	  echo 'Working tree is not clean, did you forget to run "make precommit"?'; \
	  echo; \
	  git status; \
	  exit 1; \
	fi

.PHONY: multimod-verify
multimod-verify: $(MULTIMOD)
	@echo "Validating versions.yaml"
	multimod verify

.PHONY: multimod-prerelease
multimod-prerelease: $(MULTIMOD)
	multimod prerelease -s=true -b=false -v ./versions.yaml -m tools
	$(MAKE) tidy

.PHONY: add-tags
add-tags: | $(MULTIMOD)
	@[ "${MODSET}" ] || ( echo ">> env var MODSET is not set"; exit 1 )
	$(MULTIMOD) verify && $(MULTIMOD) tag -m ${MODSET} -c ${COMMIT}

<<<<<<< HEAD
FILENAME?=$(shell git branch --show-current)
.PHONY: chlog-new
chlog-new: | $(CHLOGGEN)
	$(CHLOGGEN) new --filename $(FILENAME)

.PHONY: chlog-validate
chlog-validate: | $(CHLOGGEN)
	$(CHLOGGEN) validate

.PHONY: chlog-preview
chlog-preview: | $(CHLOGGEN)
	$(CHLOGGEN) update --dry

.PHONY: chlog-update
chlog-update: | $(CHLOGGEN)
	$(CHLOGGEN) update --version $(VERSION)
=======
.PHONY: crosslink
crosslink: | $(CROSSLINK)
	@echo "Updating intra-repository dependencies in all go modules" \
		&& $(CROSSLINK) --root=$(shell pwd) --prune
>>>>>>> a7cd86d4
<|MERGE_RESOLUTION|>--- conflicted
+++ resolved
@@ -51,19 +51,14 @@
 MULTIMOD = $(TOOLS)/multimod
 $(TOOLS)/multimod: PACKAGE=go.opentelemetry.io/build-tools/multimod
 
-<<<<<<< HEAD
+CROSSLINK = $(TOOLS)/crosslink
+$(TOOLS)/crosslink: PACKAGE=go.opentelemetry.io/build-tools/crosslink
+
 CHLOGGEN = $(TOOLS)/chloggen
 $(TOOLS)/chloggen: PACKAGE=go.opentelemetry.io/build-tools/chloggen
 
 .PHONY: tools
-tools: $(DBOTCONF) $(GOLANGCI_LINT) $(MISSPELL) $(MULTIMOD) $(CHLOGGEN)
-=======
-CROSSLINK = $(TOOLS)/crosslink
-$(TOOLS)/crosslink: PACKAGE=go.opentelemetry.io/build-tools/crosslink
-
-.PHONY: tools
-tools: $(DBOTCONF) $(GOLANGCI_LINT) $(MISSPELL) $(MULTIMOD) $(CROSSLINK)
->>>>>>> a7cd86d4
+tools: $(DBOTCONF) $(GOLANGCI_LINT) $(MISSPELL) $(MULTIMOD) $(CROSSLINK) $(CHLOGGEN)
 
 # Build
 
@@ -187,7 +182,6 @@
 	@[ "${MODSET}" ] || ( echo ">> env var MODSET is not set"; exit 1 )
 	$(MULTIMOD) verify && $(MULTIMOD) tag -m ${MODSET} -c ${COMMIT}
 
-<<<<<<< HEAD
 FILENAME?=$(shell git branch --show-current)
 .PHONY: chlog-new
 chlog-new: | $(CHLOGGEN)
@@ -204,9 +198,7 @@
 .PHONY: chlog-update
 chlog-update: | $(CHLOGGEN)
 	$(CHLOGGEN) update --version $(VERSION)
-=======
 .PHONY: crosslink
 crosslink: | $(CROSSLINK)
 	@echo "Updating intra-repository dependencies in all go modules" \
-		&& $(CROSSLINK) --root=$(shell pwd) --prune
->>>>>>> a7cd86d4
+		&& $(CROSSLINK) --root=$(shell pwd) --prune
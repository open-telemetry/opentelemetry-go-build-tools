--- conflicted
+++ resolved
@@ -184,12 +184,8 @@
 	github.com/yeya24/promlinter v0.2.0 // indirect
 	github.com/ykadowak/zerologlint v0.1.1 // indirect
 	gitlab.com/bosi/decorder v0.2.3 // indirect
-<<<<<<< HEAD
 	go.opentelemetry.io/build-tools v0.8.0 // indirect
-=======
-	go.opentelemetry.io/build-tools v0.7.0 // indirect
 	go.tmz.dev/musttag v0.7.0 // indirect
->>>>>>> 1c88f376
 	go.uber.org/atomic v1.9.0 // indirect
 	go.uber.org/multierr v1.11.0 // indirect
 	go.uber.org/zap v1.24.0 // indirect
